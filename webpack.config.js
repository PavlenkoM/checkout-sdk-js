--- conflicted
+++ resolved
@@ -2,33 +2,7 @@
 const { DefinePlugin } = require('webpack');
 const nodeExternals = require('webpack-node-externals');
 
-<<<<<<< HEAD
-const assetConfig = {
-    devtool: 'source-map',
-    mode: 'production',
-    target: 'web',
-
-    entry: {
-        'checkout-sdk': './src/index.ts',
-        'checkout-button': './src/bundles/checkout-button.ts',
-        'embedded-checkout': './src/bundles/embedded-checkout.ts',
-        'hosted-form': './src/bundles/hosted-form.ts',
-        'internal-mappers': './src/bundles/internal-mappers.ts',
-    },
-
-    output: {
-        filename: '[name].js',
-        library: 'checkoutKit',
-        libraryTarget: 'commonjs2',
-        path: path.resolve(__dirname, 'dist'),
-    },
-
-    resolve: {
-        extensions: ['.ts', '.js'],
-    },
-=======
 const { babelLoaderRule, baseConfig, libraryEntries, libraryName } = require('./webpack-common.config');
->>>>>>> 037b7277
 
 const outputPath = path.join(__dirname, 'dist');
 
