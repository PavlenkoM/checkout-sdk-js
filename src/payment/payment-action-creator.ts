import 'rxjs/add/observable/defer';
import 'rxjs/add/operator/concat';

import { createAction, createErrorAction, Action, ReadableDataStore, ThunkAction } from '@bigcommerce/data-store';
import { omit, pick } from 'lodash';
import { Observable } from 'rxjs/Observable';
import { Observer } from 'rxjs/Observer';

<<<<<<< HEAD
import { CheckoutSelectors, CheckoutStoreSelector } from '../checkout';
import { MissingDataError } from '../common/error/errors';
=======
import { CheckoutSelector, CheckoutSelectors } from '../checkout';
import { MissingDataError, NotInitializedError } from '../common/error/errors';
>>>>>>> 1a068efc
import { OrderActionCreator } from '../order';

import Payment, { CreditCard, VaultedInstrument } from './payment';
import * as actionTypes from './payment-action-types';
import PaymentMethod from './payment-method';
import PaymentRequestBody from './payment-request-body';
import PaymentRequestSender from './payment-request-sender';

/**
 * @todo Convert this file into TypeScript properly
 */
export default class PaymentActionCreator {
    constructor(
        private _paymentRequestSender: PaymentRequestSender,
        private _orderActionCreator: OrderActionCreator
    ) {}

    submitPayment(payment: Payment): ThunkAction<Action> {
        return (store: ReadableDataStore<CheckoutSelectors>) =>
            Observable.create((observer: Observer<Action>) => {
                observer.next(createAction(actionTypes.SUBMIT_PAYMENT_REQUESTED));

                return this._paymentRequestSender.submitPayment(
                    this._getPaymentRequestBody(payment, store.getState().checkout)
                )
                    .then(({ body }) => {
                        observer.next(createAction(actionTypes.SUBMIT_PAYMENT_SUCCEEDED, body));
                        observer.complete();
                    })
                    .catch(response => {
                        observer.error(createErrorAction(actionTypes.SUBMIT_PAYMENT_FAILED, response));
                    });
            })
                .concat(Observable.defer(() => {
                    const { checkout: { getOrder } } = store.getState();
                    const order = getOrder();

                    if (!order || !order.orderId) {
                        throw new MissingDataError('Unable to reload order data because "order.orderId" is missing');
                    }

                    return this._orderActionCreator.loadOrder(order.orderId);
                }));
    }

    initializeOffsitePayment(payment: Payment): ThunkAction<Action> {
        return (store: ReadableDataStore<CheckoutSelectors>) =>
            Observable.create((observer: Observer<Action>) => {
                observer.next(createAction(actionTypes.INITIALIZE_OFFSITE_PAYMENT_REQUESTED));

                return this._paymentRequestSender.initializeOffsitePayment(
                    this._getPaymentRequestBody(payment, store.getState().checkout)
                )
                    .then(() => {
                        observer.next(createAction(actionTypes.INITIALIZE_OFFSITE_PAYMENT_SUCCEEDED));
                        observer.complete();
                    })
                    .catch(() => {
                        observer.error(createErrorAction(actionTypes.INITIALIZE_OFFSITE_PAYMENT_FAILED));
                    });
            });
    }

    private _getPaymentRequestBody(payment: Payment, checkout: CheckoutStoreSelector): PaymentRequestBody {
        const deviceSessionId = payment.paymentData && (payment.paymentData as CreditCard).deviceSessionId || checkout.getCheckoutMeta().deviceSessionId;
        const checkoutMeta = checkout.getCheckoutMeta();
        const billingAddress = checkout.getBillingAddress();
        const cart = checkout.getCart();
        const customer = checkout.getCustomer();
        const order = checkout.getOrder();
        const paymentMethod = this._getPaymentMethod(payment, checkout);
        const shippingAddress = checkout.getShippingAddress();
        const shippingOption = checkout.getSelectedShippingOption();
        const config = checkout.getConfig();

        if (!config) {
            throw new NotInitializedError('Config data is missing');
        }

        const authToken = payment.paymentData && (payment.paymentData as VaultedInstrument).instrumentId
            ? `${checkoutMeta.paymentAuthToken}, ${checkoutMeta.vaultAccessToken}`
            : checkoutMeta.paymentAuthToken;

        return {
            billingAddress,
            cart,
            customer,
            order,
            paymentMethod,
            shippingAddress,
            shippingOption,
            authToken,
            orderMeta: pick(checkoutMeta, ['deviceFingerprint']),
            payment: omit(payment.paymentData, ['deviceSessionId']) as Payment,
            quoteMeta: {
                request: {
                    ...pick(checkoutMeta, [
                        'geoCountryCode',
                        'sessionHash',
                    ]),
                    deviceSessionId,
                },
            },
            source: payment.source || 'bcapp-checkout-uco',
            store: pick(config.storeProfile, [
                'storeHash',
                'storeId',
                'storeLanguage',
                'storeName',
            ]),
        };
    }

    private _getPaymentMethod(payment: Payment, checkout: CheckoutStoreSelector): PaymentMethod | undefined {
        const paymentMethod = checkout.getPaymentMethod(payment.name, payment.gateway);

        return (paymentMethod && paymentMethod.method === 'multi-option' && !paymentMethod.gateway) ?
            { ...paymentMethod, gateway: paymentMethod.id } :
            paymentMethod;
    }
}<|MERGE_RESOLUTION|>--- conflicted
+++ resolved
@@ -6,13 +6,8 @@
 import { Observable } from 'rxjs/Observable';
 import { Observer } from 'rxjs/Observer';
 
-<<<<<<< HEAD
 import { CheckoutSelectors, CheckoutStoreSelector } from '../checkout';
-import { MissingDataError } from '../common/error/errors';
-=======
-import { CheckoutSelector, CheckoutSelectors } from '../checkout';
 import { MissingDataError, NotInitializedError } from '../common/error/errors';
->>>>>>> 1a068efc
 import { OrderActionCreator } from '../order';
 
 import Payment, { CreditCard, VaultedInstrument } from './payment';
