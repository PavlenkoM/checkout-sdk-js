import { createAction, createErrorAction, Action } from '@bigcommerce/data-store';
import { createRequestSender } from '@bigcommerce/request-sender';
import { createScriptLoader } from '@bigcommerce/script-loader';
import { merge, omit } from 'lodash';
import { Observable } from 'rxjs';

import { BillingAddressActionCreator } from '../../billing';
import { BillingAddressActionTypes } from '../../billing/billing-address-actions';
import { getBillingAddress } from '../../billing/billing-addresses.mock';
import { getCartResponseBody } from '../../cart/internal-carts.mock';
import { createCheckoutClient, createCheckoutStore, CheckoutClient, CheckoutStore } from '../../checkout';
import { NotInitializedError, RequestError } from '../../common/error/errors';
import { getErrorResponse, getResponse } from '../../common/http-request/responses.mock';
import { getRemoteCustomer } from '../../customer/internal-customers.mock';
import { OrderActionCreator, OrderActionType } from '../../order';
import { getOrderRequestBody } from '../../order/internal-orders.mock';
import { getAmazonPay, getPaymentMethodsState } from '../../payment/payment-methods.mock';
import { getQuoteState } from '../../quote/internal-quotes.mock';
import { RemoteCheckoutActionCreator, RemoteCheckoutRequestSender } from '../../remote-checkout';
import {
    AmazonPayOrderReference,
    AmazonPayScriptLoader,
    AmazonPayWallet,
    AmazonPayWalletOptions,
    AmazonPayWindow,
} from '../../remote-checkout/methods/amazon-pay';
import {
    INITIALIZE_REMOTE_BILLING_FAILED,
    INITIALIZE_REMOTE_BILLING_REQUESTED,
    INITIALIZE_REMOTE_PAYMENT_REQUESTED,
} from '../../remote-checkout/remote-checkout-action-types';
import { getRemoteCheckoutState, getRemoteCheckoutStateData } from '../../remote-checkout/remote-checkout.mock';
import PaymentMethod from '../payment-method';

import AmazonPayPaymentStrategy from './amazon-pay-payment-strategy';

describe('AmazonPayPaymentStrategy', () => {
    let billingAddressActionCreator: BillingAddressActionCreator;
    let client: CheckoutClient;
    let container: HTMLDivElement;
    let hostWindow: AmazonPayWindow;
    let initializeBillingAction: Observable<Action>;
    let initializePaymentAction: Observable<Action>;
    let orderActionCreator: OrderActionCreator;
    let orderReference: AmazonPayOrderReference;
    let paymentMethod: PaymentMethod;
    let remoteCheckoutActionCreator: RemoteCheckoutActionCreator;
    let scriptLoader: AmazonPayScriptLoader;
    let submitOrderAction: Observable<Action>;
    let store: CheckoutStore;
    let strategy: AmazonPayPaymentStrategy;
    let updateAddressAction: Observable<Action>;
    let walletSpy: jest.Mock;

    class MockWallet implements AmazonPayWallet {
        constructor(public options: AmazonPayWalletOptions) {
            walletSpy(options);

            options.onReady(orderReference);
        }

        bind(id: string) {
            const element = document.getElementById(id);

            element.addEventListener('paymentSelect', () => {
                this.options.onPaymentSelect(orderReference);
            });

            element.addEventListener('orderReferenceCreate', () => {
                this.options.onOrderReferenceCreate(orderReference);
            });

            element.addEventListener('error', (event: CustomEvent) => {
                this.options.onError(Object.assign(new Error(), {
                    getErrorCode: () => event.detail.code,
                }));
            });
        }
    }

    beforeEach(() => {
        container = document.createElement('div');
        client = createCheckoutClient();
        store = createCheckoutStore({
            customer: {
                data: getRemoteCustomer(),
            },
            paymentMethods: getPaymentMethodsState(),
            remoteCheckout: getRemoteCheckoutState(),
        });
        billingAddressActionCreator = new BillingAddressActionCreator(client);
        orderActionCreator = new OrderActionCreator(client);
        remoteCheckoutActionCreator = new RemoteCheckoutActionCreator(
            new RemoteCheckoutRequestSender(createRequestSender())
        );
        scriptLoader = new AmazonPayScriptLoader(createScriptLoader());
        strategy = new AmazonPayPaymentStrategy(
            store,
            orderActionCreator,
            billingAddressActionCreator,
            remoteCheckoutActionCreator,
            scriptLoader
        );
        walletSpy = jest.fn();
        hostWindow = window;

        orderReference = {
            getAmazonBillingAgreementId: () => '102e0feb-5c40-4609-9fe1-06a62bc78b14',
            getAmazonOrderReferenceId: () => getRemoteCheckoutStateData().amazon.referenceId,
        };

        paymentMethod = getAmazonPay();
        initializeBillingAction = Observable.of(createAction(INITIALIZE_REMOTE_BILLING_REQUESTED));
        initializePaymentAction = Observable.of(createAction(INITIALIZE_REMOTE_PAYMENT_REQUESTED));
<<<<<<< HEAD
        updateAddressAction = Observable.of(createAction(UPDATE_BILLING_ADDRESS_REQUESTED));
        submitOrderAction = Observable.of(createAction(OrderActionType.SubmitOrderRequested));
=======
        updateAddressAction = Observable.of(createAction(BillingAddressActionTypes.UpdateBillingAddressRequested));
        submitOrderAction = Observable.of(createAction(SUBMIT_ORDER_REQUESTED));
>>>>>>> ff8aee66

        container.setAttribute('id', 'wallet');
        document.body.appendChild(container);

        jest.spyOn(scriptLoader, 'loadWidget').mockImplementation((method, onReady) => {
            hostWindow.OffAmazonPayments = { Widgets: { Wallet: MockWallet } } as any;

            onReady();

            return Promise.resolve();
        });

        jest.spyOn(client, 'loadCart')
            .mockReturnValue(Promise.resolve(getResponse(getCartResponseBody())));

        jest.spyOn(orderActionCreator, 'submitOrder')
            .mockReturnValue(submitOrderAction);

        jest.spyOn(remoteCheckoutActionCreator, 'initializePayment')
            .mockReturnValue(initializePaymentAction);

        jest.spyOn(remoteCheckoutActionCreator, 'initializeBilling')
            .mockReturnValue(initializeBillingAction);

        jest.spyOn(billingAddressActionCreator, 'updateAddress')
            .mockReturnValue(updateAddressAction);
    });

    afterEach(() => {
        document.body.removeChild(container);
    });

    it('loads widget script', async () => {
        await strategy.initialize({ methodId: paymentMethod.id, amazon: { container: 'wallet' } });

        expect(scriptLoader.loadWidget).toHaveBeenCalledWith(paymentMethod, expect.any(Function));
    });

    it('creates wallet widget with required properties', async () => {
        const { referenceId } = getRemoteCheckoutStateData().amazon;
        const { merchantId } = paymentMethod.config;

        await strategy.initialize({ methodId: paymentMethod.id, amazon: { container: 'wallet' } });

        expect(walletSpy).toHaveBeenCalledWith({
            amazonOrderReferenceId: referenceId,
            design: { designMode: 'responsive' },
            scope: 'payments:billing_address payments:shipping_address payments:widget profile',
            sellerId: merchantId,
            onError: expect.any(Function),
            onPaymentSelect: expect.any(Function),
            onReady: expect.any(Function),
        });
    });

    it('creates wallet widget with new order reference id if none is provided', async () => {
        const { merchantId } = paymentMethod.config;

        strategy = new AmazonPayPaymentStrategy(
            createCheckoutStore({ remoteCheckout: { data: {} }, paymentMethods: getPaymentMethodsState() }),
            orderActionCreator,
            billingAddressActionCreator,
            remoteCheckoutActionCreator,
            scriptLoader
        );

        await strategy.initialize({ methodId: paymentMethod.id, amazon: { container: 'wallet' } });

        expect(walletSpy).toHaveBeenCalledWith({
            design: { designMode: 'responsive' },
            scope: 'payments:billing_address payments:shipping_address payments:widget profile',
            sellerId: merchantId,
            onError: expect.any(Function),
            onOrderReferenceCreate: expect.any(Function),
            onPaymentSelect: expect.any(Function),
            onReady: expect.any(Function),
        });
    });

    it('sets order reference id when order reference gets created', async () => {
        strategy = new AmazonPayPaymentStrategy(
            createCheckoutStore({ remoteCheckout: { data: {} }, paymentMethods: getPaymentMethodsState() }),
            orderActionCreator,
            billingAddressActionCreator,
            remoteCheckoutActionCreator,
            scriptLoader
        );

        jest.spyOn(remoteCheckoutActionCreator, 'updateCheckout');

        await strategy.initialize({ methodId: paymentMethod.id, amazon: { container: 'wallet' } });

        document.getElementById('wallet').dispatchEvent(new CustomEvent('orderReferenceCreate'));

        expect(remoteCheckoutActionCreator.updateCheckout)
            .toHaveBeenCalledWith(paymentMethod.id, {
                referenceId: getRemoteCheckoutStateData().amazon.referenceId,
            });
    });

    it('rejects with error if initialization fails', async () => {
        jest.spyOn(store.getState().paymentMethods, 'getPaymentMethod')
            .mockReturnValue({ ...paymentMethod, config: {} });

        try {
            await strategy.initialize({ methodId: paymentMethod.id, amazon: { container: 'wallet' } });
        } catch (error) {
            expect(error).toBeInstanceOf(NotInitializedError);
        }
    });

    it('rejects with error if initialization fails because of invalid container', async () => {
        try {
            await strategy.initialize({ methodId: paymentMethod.id, amazon: { container: 'missingWallet' } });
        } catch (error) {
            expect(error).toBeInstanceOf(NotInitializedError);
        }
    });

    it('passes error to callback when wallet widget encounters error', async () => {
        const onError = jest.fn();
        const element = document.getElementById('wallet');

        await strategy.initialize({ methodId: paymentMethod.id, amazon: { container: 'wallet', onError } });

        element.dispatchEvent(new CustomEvent('error', { detail: { code: 'BuyerSessionExpired' } }));
        expect(onError).toHaveBeenCalledWith(expect.any(Error));

        onError.mockReset();

        element.dispatchEvent(new CustomEvent('error', { detail: { code: 'PeriodicAmountExceeded' } }));
        expect(onError).toHaveBeenCalledWith(expect.any(Error));
    });

    it('passes error to callback if unable to synchronize address data', async () => {
        const onError = jest.fn();
        const element = document.getElementById('wallet');

        await strategy.initialize({ methodId: paymentMethod.id, amazon: { container: 'wallet', onError } });

        jest.spyOn(remoteCheckoutActionCreator, 'initializeBilling')
            .mockReturnValue(Observable.of(createErrorAction(INITIALIZE_REMOTE_BILLING_FAILED, new Error())));

        element.dispatchEvent(new CustomEvent('paymentSelect'));

        await new Promise(resolve => process.nextTick(resolve));

        expect(onError).toHaveBeenCalledWith(expect.any(Error));
    });

    it('reinitializes payment method before submitting order', async () => {
        const payload = getOrderRequestBody();
        const options = { methodId: paymentMethod.id };
        const { referenceId } = getRemoteCheckoutStateData().amazon;

        jest.spyOn(store, 'dispatch');

        await strategy.initialize({ methodId: paymentMethod.id, amazon: { container: 'wallet' } });
        await strategy.execute(payload, options);

        expect(remoteCheckoutActionCreator.initializePayment)
            .toHaveBeenCalledWith(payload.payment.name, { referenceId, useStoreCredit: false });

        expect(orderActionCreator.submitOrder)
            .toHaveBeenCalledWith({
                ...payload,
                payment: omit(payload.payment, 'paymentData'),
            }, options);

        expect(store.dispatch).toHaveBeenCalledWith(initializePaymentAction);
        expect(store.dispatch).toHaveBeenCalledWith(submitOrderAction);
    });

    it('refreshes wallet when there is provider widget error', async () => {
        jest.spyOn(orderActionCreator, 'submitOrder')
            .mockReturnValue(createErrorAction(OrderActionType.SubmitOrderFailed, getErrorResponse({ type: 'provider_widget_error' })));

        await strategy.initialize({ methodId: paymentMethod.id, amazon: { container: 'wallet' } });

        walletSpy.mockReset();

        try {
            await strategy.execute(getOrderRequestBody());
        } catch (error) {
            expect(walletSpy).toHaveBeenCalled();
        }
    });

    it('returns error response if order submission fails', async () => {
        const response = getErrorResponse();

        jest.spyOn(orderActionCreator, 'submitOrder')
            .mockReturnValue(createErrorAction(OrderActionType.SubmitOrderFailed, response));

        await strategy.initialize({ methodId: paymentMethod.id, amazon: { container: 'wallet' } });

        try {
            await strategy.execute(getOrderRequestBody());
        } catch (error) {
            expect(error).toEqual(new RequestError(response));
        }
    });

    it('synchronizes billing address when selecting new payment method', async () => {
        jest.spyOn(store, 'dispatch');

        await strategy.initialize({ methodId: paymentMethod.id, amazon: { container: 'wallet' } });

        document.getElementById('wallet').dispatchEvent(new CustomEvent('paymentSelect'));

        await new Promise(resolve => process.nextTick(resolve));

        expect(remoteCheckoutActionCreator.initializeBilling)
            .toHaveBeenCalledWith(paymentMethod.id, expect.objectContaining({
                referenceId: getRemoteCheckoutStateData().amazon.referenceId,
            }));

        expect(billingAddressActionCreator.updateAddress)
            .toHaveBeenCalledWith(getBillingAddress());

        expect(store.dispatch).toHaveBeenCalledWith(initializeBillingAction);
        expect(store.dispatch).toHaveBeenCalledWith(updateAddressAction);
    });

    it('does not synchronize billing addresses if they are the same', async () => {
        store = createCheckoutStore({
            customer: {
                data: getRemoteCustomer(),
            },
            quote: getQuoteState(),
            paymentMethods: getPaymentMethodsState(),
            remoteCheckout: getRemoteCheckoutState(),
        });

        strategy = new AmazonPayPaymentStrategy(
            store,
            orderActionCreator,
            billingAddressActionCreator,
            remoteCheckoutActionCreator,
            scriptLoader
        );

        jest.spyOn(store, 'dispatch');

        await strategy.initialize({ methodId: paymentMethod.id, amazon: { container: 'wallet' } });

        document.getElementById('wallet').dispatchEvent(new CustomEvent('paymentSelect'));

        await new Promise(resolve => process.nextTick(resolve));

        expect(store.dispatch).toHaveBeenCalledWith(initializeBillingAction);
        expect(store.dispatch).not.toHaveBeenCalledWith(updateAddressAction);
    });

    it('does not synchronize billing addresses if remote address is unavailable', async () => {
        store = createCheckoutStore({
            customer: {
                data: getRemoteCustomer(),
            },
            quote: getQuoteState(),
            paymentMethods: getPaymentMethodsState(),
            remoteCheckout: merge({}, getRemoteCheckoutState(), {
                data: { amazon: { billing: { address: undefined } } },
            }),
        });

        strategy = new AmazonPayPaymentStrategy(
            store,
            orderActionCreator,
            billingAddressActionCreator,
            remoteCheckoutActionCreator,
            scriptLoader
        );

        jest.spyOn(store, 'dispatch');

        await strategy.initialize({ methodId: paymentMethod.id, amazon: { container: 'wallet' } });

        document.getElementById('wallet').dispatchEvent(new CustomEvent('paymentSelect'));

        await new Promise(resolve => process.nextTick(resolve));

        expect(store.dispatch).toHaveBeenCalledWith(initializeBillingAction);
        expect(store.dispatch).not.toHaveBeenCalledWith(updateAddressAction);
    });
});<|MERGE_RESOLUTION|>--- conflicted
+++ resolved
@@ -112,13 +112,8 @@
         paymentMethod = getAmazonPay();
         initializeBillingAction = Observable.of(createAction(INITIALIZE_REMOTE_BILLING_REQUESTED));
         initializePaymentAction = Observable.of(createAction(INITIALIZE_REMOTE_PAYMENT_REQUESTED));
-<<<<<<< HEAD
-        updateAddressAction = Observable.of(createAction(UPDATE_BILLING_ADDRESS_REQUESTED));
+        updateAddressAction = Observable.of(createAction(BillingAddressActionTypes.UpdateBillingAddressRequested));
         submitOrderAction = Observable.of(createAction(OrderActionType.SubmitOrderRequested));
-=======
-        updateAddressAction = Observable.of(createAction(BillingAddressActionTypes.UpdateBillingAddressRequested));
-        submitOrderAction = Observable.of(createAction(SUBMIT_ORDER_REQUESTED));
->>>>>>> ff8aee66
 
         container.setAttribute('id', 'wallet');
         document.body.appendChild(container);
