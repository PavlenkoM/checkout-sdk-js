import { CustomFont, PaymentIntent, StripeConfigurationOptions, StripeElement } from '../stripev3';

export { StripeAdditionalAction, StripeElement } from '../stripev3';

export interface StripeError {
    /**
     * type of error. When the error type is card_error or validation_error, you can display the error message in error.message directly to your user.
     */
    type: string;
    /**
     * A human-readable message providing more details about the error. For card errors, these messages can be shown to your users.
     */
    message?: string;

    /**
     * The PaymentIntent object.
     */
    payment_intent: PaymentIntent;
}

/**
 * Object definition for part of the data sent to confirm the PaymentIntent.
 */
export interface AddressOptions {
    city?: string;
    country?: string;
    state?: string;
    postal_code?: string;
    line1?: string;
    line2?: string;
}

/**
 * Object definition for part of the data sent to confirm the PaymentIntent.
 */
export interface AddressProperties {
    city?: AutoOrNever;
    country?: AutoOrNever;
    state?: AutoOrNever;
    postalCode?: AutoOrNever;
    line1?: AutoOrNever;
    line2?: AutoOrNever;
}

/**
 * Object definition for part of the data sent to confirm the PaymentIntent.
 */
export interface BillingDetailsOptions {
    name?: string;
    email?: string;
    address?: AddressOptions;
    phone?: string;
}

/**
 * Object definition for part of the data sent to confirm the PaymentIntent.
 */
export interface BillingDetailsProperties {
    name?: AutoOrNever;
    email?: AutoOrNever;
    address?: AutoOrNever | AddressProperties;
    phone?: AutoOrNever;
}

/**
 * Object definition for part of the data sent to confirm the PaymentIntent.
 */
export interface PaymentMethodDataOptions {
    billing_details: BillingDetailsOptions;
}

/**
 * Parameters that will be passed on to the Stripe API to confirm the PaymentIntent.
 */
export interface StripeUPEConfirmParams {
    /**
     * If you are [handling next actions yourself](https://stripe.com/docs/payments/payment-intents/verifying-status#next-actions), pass in a return_url. If the subsequent action
     * is redirect_to_url, this URL will be used on the return path for the redirect.
     *
     * @recommended
     */
    return_url?: string;
    payment_method_data?: PaymentMethodDataOptions;
}

/**
 * Data to be sent with a `stripe.confirmPayment` request.
 * Refer to the [Payment Intents API](https://stripe.com/docs/js/payment_intents/confirm_payment) for a full list of parameters.
 */
export interface StripeConfirmPaymentData {
    /**
     * The Elements instance that was used to create the Payment Element.
     */
    elements: StripeElements;

    /**
     * Parameters that will be passed on to the Stripe API to confirm the PaymentIntent.
     */
    confirmParams?: StripeUPEConfirmParams;

    /**
     * By default, confirmPayment will always redirect to your return_url after a successful confirmation.
     * If you set redirect: "if_required", then confirmPayment will only redirect if your user chooses a redirect-based payment method.
     */
    redirect?: StripeStringConstants.ALWAYS | StripeStringConstants.IF_REQUIRED;
}

export interface FieldsOptions {
    billingDetails?: AutoOrNever | BillingDetailsProperties;
}

export interface WalletOptions {
    applePay?: AutoOrNever;
    googlePay?: AutoOrNever;
}

/**
 * All available options are herehttps://stripe.com/docs/js/elements_object/create_payment_element
 */
export interface StripeElementsCreateOptions {
    fields?: FieldsOptions;
    wallets?: WalletOptions;
}

export interface StripeElements {
    /**
     * Creates a `payment` element.
     */
    create(elementType: StripeStringConstants.PAYMENT, options?: StripeElementsCreateOptions): StripeElement;

    /**
     * Looks up a previously created `payment` element.
     */
    getElement(elementType: StripeStringConstants.PAYMENT): StripeElement | null;
}

export interface StripeElementsOptions {
    /**
     * An array of custom fonts, which elements created from the Elements object can use.
     * Fonts can be specified as [CssFontSource](https://stripe.com/docs/js/appendix/css_font_source_object)
     * or [CustomFontSource](https://stripe.com/docs/js/appendix/custom_font_source_object) objects.
     */
    fonts?: CustomFont[];

    /**
     * A [locale](https://stripe.com/docs/js/appendix/supported_locales) to display placeholders and
     * error strings in. Default is auto (Stripe detects the locale of the browser).
     * Setting the locale does not affect the behavior of postal code validation—a valid postal code
     * for the billing country of the card is still required.
     */
    locale?: string;

    /**
     * The client secret of this PaymentIntent. Used for client-side retrieval using a publishable key.
     * The client secret can be used to complete a payment from your frontend.
     * It should not be stored, logged, embedded in URLs, or exposed to anyone other than the customer.
     * Make sure that you have TLS enabled on any page that includes the client secret.
     * Refer to our docs to accept a payment and learn about how client_secret should be handled.
     */
    clientSecret: string;
}

export interface StripeUPEClient {
    /**
     * When called, confirmPayment will attempt to complete any required actions,
     * such as authenticating your user by displaying a 3DS dialog or redirecting them to a bank authorization page.
     */
    confirmPayment(options: StripeConfirmPaymentData): Promise<{paymentIntent?: PaymentIntent; error?: StripeError}>;

    /**
     * Create an `Elements` instance, which manages a group of elements.
     */
    elements(options: StripeElementsOptions): StripeElements;
}

export interface StripeHostWindow extends Window {
    Stripe?(
        stripePublishableKey: string,
        options?: StripeConfigurationOptions
    ): StripeUPEClient;
}

export enum StripePaymentMethodType {
    CreditCard = 'card',
    SOFORT = 'sofort',
    EPS = 'eps',
<<<<<<< HEAD
    GRABPAY = 'grabpay',
    BANCONTACT = 'bancontact',
    IDEAL = 'ideal',
    GIROPAY = 'giropay',
    ALIPAY = 'alipay',
=======
}

type AutoOrNever = StripeStringConstants.AUTO | StripeStringConstants.NEVER;

export enum StripeStringConstants {
    NEVER = 'never',
    AUTO = 'auto',
    ALWAYS = 'always',
    PAYMENT = 'payment',
    IF_REQUIRED = 'if_required',
>>>>>>> 66e06c41
}<|MERGE_RESOLUTION|>--- conflicted
+++ resolved
@@ -184,13 +184,11 @@
     CreditCard = 'card',
     SOFORT = 'sofort',
     EPS = 'eps',
-<<<<<<< HEAD
     GRABPAY = 'grabpay',
     BANCONTACT = 'bancontact',
     IDEAL = 'ideal',
     GIROPAY = 'giropay',
     ALIPAY = 'alipay',
-=======
 }
 
 type AutoOrNever = StripeStringConstants.AUTO | StripeStringConstants.NEVER;
@@ -201,5 +199,4 @@
     ALWAYS = 'always',
     PAYMENT = 'payment',
     IF_REQUIRED = 'if_required',
->>>>>>> 66e06c41
 }