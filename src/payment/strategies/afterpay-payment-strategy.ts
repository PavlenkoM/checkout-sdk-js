/// <reference path="../../remote-checkout/methods/afterpay/afterpay-sdk.d.ts" />

import { CartActionCreator } from '../../cart';
import { CheckoutSelectors, CheckoutStore } from '../../checkout';
import { InvalidArgumentError, MissingDataError, NotInitializedError } from '../../common/error/errors';
import { OrderActionCreator, OrderRequestBody } from '../../order';
import { RemoteCheckoutActionCreator } from '../../remote-checkout';
import AfterpayScriptLoader from '../../remote-checkout/methods/afterpay';
import PaymentActionCreator from '../payment-action-creator';
import PaymentMethod from '../payment-method';
import PaymentMethodActionCreator from '../payment-method-action-creator';

import PaymentStrategy, { InitializeOptions } from './payment-strategy';

export default class AfterpayPaymentStrategy extends PaymentStrategy {
    private _afterpaySdk?: Afterpay.Sdk;

    constructor(
        store: CheckoutStore,
        private _cartActionCreator: CartActionCreator,
        private _orderActionCreator: OrderActionCreator,
        private _paymentActionCreator: PaymentActionCreator,
        private _paymentMethodActionCreator: PaymentMethodActionCreator,
        private _remoteCheckoutActionCreator: RemoteCheckoutActionCreator,
        private _afterpayScriptLoader: AfterpayScriptLoader
    ) {
        super(store);
    }

    initialize(options: InitializeOptions): Promise<CheckoutSelectors> {
        if (this._isInitialized) {
            return super.initialize(options);
        }

        return this._afterpayScriptLoader.load(options.paymentMethod)
            .then(afterpaySdk => {
                this._afterpaySdk = afterpaySdk;
            })
            .then(() => super.initialize(options));
    }

    deinitialize(options?: any): Promise<CheckoutSelectors> {
        if (!this._isInitialized) {
            return super.deinitialize(options);
        }

        if (this._afterpaySdk) {
            this._afterpaySdk = undefined;
        }

        return super.deinitialize(options);
    }

    execute(payload: OrderRequestBody, options?: any): Promise<CheckoutSelectors> {
        const paymentId = payload.payment && payload.payment.gateway;

        if (!paymentId) {
            throw new InvalidArgumentError('Unable to submit payment because "payload.payment.gateway" argument is not provided.');
        }

        const useStoreCredit = !!payload.useStoreCredit;
        const customerMessage = payload.customerMessage ? payload.customerMessage : '';

        return this._store.dispatch(
            this._remoteCheckoutActionCreator.initializePayment(paymentId, { useStoreCredit, customerMessage })
        )
            .then(({ checkout }) => this._store.dispatch(
                this._cartActionCreator.verifyCart(checkout.getCart(), options)
            ))
            .then(() => this._store.dispatch(
                this._paymentMethodActionCreator.loadPaymentMethod(paymentId, options)
            ))
            .then(({ checkout }) => this._displayModal(checkout.getPaymentMethod(paymentId)))
            // Afterpay will handle the rest of the flow so return a promise that doesn't really resolve
            .then(() => new Promise<never>(() => {}));
    }

    finalize(options: any): Promise<CheckoutSelectors> {
        const { checkout } = this._store.getState();
<<<<<<< HEAD
        const customer = checkout.getCustomer();
=======
        const { useStoreCredit, customerMessage } = checkout.getCustomer()!.remote!;
>>>>>>> 72b62314
        const order = checkout.getOrder();

        if (!order || !order.payment.id || !customer) {
            throw new MissingDataError('Unable to finalize order because "order" or "customer" data is missing.');
        }

        const { useStoreCredit, customerMessage } = customer.remote;
        const orderPayload = { useStoreCredit, customerMessage };
        const paymentPayload = {
            name: order.payment.id,
            paymentData: { nonce: options.nonce },
        };

        return this._store.dispatch(this._orderActionCreator.submitOrder(orderPayload, true, options))
            .then(() =>
                this._store.dispatch(this._paymentActionCreator.submitPayment(paymentPayload))
            );
    }

    private _displayModal(paymentMethod?: PaymentMethod): void {
        if (!this._afterpaySdk || !paymentMethod || !paymentMethod.clientToken) {
            throw new NotInitializedError('Unable to display payment modal because payment method has not been initialized.');
        }

        this._afterpaySdk.init();
        this._afterpaySdk.display({ token: paymentMethod.clientToken });
    }
}<|MERGE_RESOLUTION|>--- conflicted
+++ resolved
@@ -77,19 +77,18 @@
 
     finalize(options: any): Promise<CheckoutSelectors> {
         const { checkout } = this._store.getState();
-<<<<<<< HEAD
         const customer = checkout.getCustomer();
-=======
-        const { useStoreCredit, customerMessage } = checkout.getCustomer()!.remote!;
->>>>>>> 72b62314
         const order = checkout.getOrder();
 
         if (!order || !order.payment.id || !customer) {
             throw new MissingDataError('Unable to finalize order because "order" or "customer" data is missing.');
         }
 
-        const { useStoreCredit, customerMessage } = customer.remote;
-        const orderPayload = { useStoreCredit, customerMessage };
+        const orderPayload = {
+            useStoreCredit: customer.remote && customer.remote.useStoreCredit,
+            customerMessage: customer.remote && customer.remote.customerMessage,
+        };
+
         const paymentPayload = {
             name: order.payment.id,
             paymentData: { nonce: options.nonce },
