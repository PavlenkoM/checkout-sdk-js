--- conflicted
+++ resolved
@@ -41,13 +41,10 @@
             "@bigcommerce/checkout-sdk/apple-pay-integration": [
                 "packages/apple-pay-integration/src/index.ts"
             ],
-<<<<<<< HEAD
             "@bigcommerce/checkout-sdk/bigcommerce-payments-utils": ["packages/bigcommerce-payments-utils/src/index.ts"],
-=======
             "@bigcommerce/checkout-sdk/bigcommerce-payments-integration": [
                 "packages/bigcommerce-payments-integration/src/index.ts"
             ],
->>>>>>> 29005e6c
             "@bigcommerce/checkout-sdk/bluesnap-direct-integration": [
                 "packages/bluesnap-direct-integration/src/index.ts"
             ],
