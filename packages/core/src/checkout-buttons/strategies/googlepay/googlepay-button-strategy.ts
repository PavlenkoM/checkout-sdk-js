import { FormPoster } from '@bigcommerce/form-poster';
import {
    InvalidArgumentError,
    MissingDataError,
    MissingDataErrorType,
    NotInitializedError,
    NotInitializedErrorType
} from '@bigcommerce/checkout-sdk/payment-integration-api';

import { CheckoutButtonMethodType } from '../';
import { Cart, CartRequestSender } from '../../../cart';
import { BuyNowCartCreationError } from '../../../cart/errors';
import { CheckoutActionCreator, CheckoutStore } from '../../../checkout';
<<<<<<< HEAD
=======
import {
    InvalidArgumentError,
    NotInitializedError,
    NotInitializedErrorType,
} from '../../../common/error/errors';
>>>>>>> 5da1c877
import { SDK_VERSION_HEADERS } from '../../../common/http-request';
import { bindDecorator as bind } from '../../../common/utility';
import { GooglePayPaymentProcessor } from '../../../payment/strategies/googlepay';
import { getShippableItemsCount } from '../../../shipping';
import { CheckoutButtonInitializeOptions } from '../../checkout-button-options';
import CheckoutButtonStrategy from '../checkout-button-strategy';

import { GooglePayButtonInitializeOptions } from './googlepay-button-options';

<<<<<<< HEAD
type BuyNowInitializeOptions = Pick<GooglePayButtonInitializeOptions, 'buyNowInitializeOptions'>

=======
>>>>>>> 5da1c877
export default class GooglePayButtonStrategy implements CheckoutButtonStrategy {
    private _methodId?: string;
    private _walletButton?: HTMLElement;
    private _buyNowCart?: Cart;

    constructor(
        private _store: CheckoutStore,
        private _formPoster: FormPoster,
        private _checkoutActionCreator: CheckoutActionCreator,
        private _googlePayPaymentProcessor: GooglePayPaymentProcessor,
<<<<<<< HEAD
        private _cartRequestSender: CartRequestSender,
=======
>>>>>>> 5da1c877
    ) {}

    async initialize(options: CheckoutButtonInitializeOptions): Promise<void> {
        const { containerId, methodId, currencyCode } = options;

        const googlePayOptions = this._getGooglePayOptions(options);

        if (!containerId || !methodId) {
            throw new InvalidArgumentError(
                'Unable to proceed because "containerId" argument is not provided.',
            );
        }

        this._methodId = methodId;
        const hasBuyNowCartOptions = Boolean(googlePayOptions?.buyNowInitializeOptions);

        if (hasBuyNowCartOptions) {
            if (!currencyCode) {
                throw new InvalidArgumentError(`Unable to initialize payment because "options.googlepaybraintree.currencyCode" argument is not provided.`);
            }
        } else {
            await this._store.dispatch(this._checkoutActionCreator.loadDefaultCheckout());
        }

        this._googlePayPaymentProcessor.updateBuyNowFlowFlag(hasBuyNowCartOptions);
        await this._googlePayPaymentProcessor.initialize(this._getMethodId());

        this._walletButton = this._createSignInButton(containerId, googlePayOptions, currencyCode);
    }

    deinitialize(): Promise<void> {
        if (this._walletButton && this._walletButton.parentNode) {
            this._walletButton.parentNode.removeChild(this._walletButton);
            this._walletButton = undefined;
        }

        return this._googlePayPaymentProcessor.deinitialize();
    }

<<<<<<< HEAD
    private _createSignInButton(containerId: string, buttonOptions: GooglePayButtonInitializeOptions, currencyCode?: string): HTMLElement {
=======
    private _createSignInButton(
        containerId: string,
        buttonOptions: GooglePayButtonInitializeOptions,
    ): HTMLElement {
>>>>>>> 5da1c877
        const container = document.getElementById(containerId);
        const { buttonType, buttonColor, buyNowInitializeOptions } = buttonOptions;

        if (!container) {
            throw new InvalidArgumentError(
                'Unable to create sign-in button without valid container ID.',
            );
        }

<<<<<<< HEAD
        const googlePayButton = this._googlePayPaymentProcessor.createButton((event: Event) => (
            this._handleWalletButtonClick(event, { buyNowInitializeOptions }, currencyCode
        )), buttonType, buttonColor);
=======
        const googlePayButton = this._googlePayPaymentProcessor.createButton(
            this._handleWalletButtonClick,
            buttonType,
            buttonColor,
        );
>>>>>>> 5da1c877

        container.appendChild(googlePayButton);

        return googlePayButton;
    }

    private _getMethodId(): string {
        if (!this._methodId) {
            throw new NotInitializedError(NotInitializedErrorType.PaymentNotInitialized);
        }

        return this._methodId;
    }

    private _getGooglePayOptions(
        options: CheckoutButtonInitializeOptions,
    ): GooglePayButtonInitializeOptions {
        if (
            options.methodId === CheckoutButtonMethodType.GOOGLEPAY_ADYENV2 &&
            options.googlepayadyenv2
        ) {
            return options.googlepayadyenv2;
        }

        if (
            options.methodId === CheckoutButtonMethodType.GOOGLEPAY_ADYENV3 &&
            options.googlepayadyenv3
        ) {
            return options.googlepayadyenv3;
        }

        if (
            options.methodId === CheckoutButtonMethodType.GOOGLEPAY_AUTHORIZENET &&
            options.googlepayauthorizenet
        ) {
            return options.googlepayauthorizenet;
        }

        if (options.methodId === CheckoutButtonMethodType.GOOGLEPAY_BNZ && options.googlepaybnz) {
            return options.googlepaybnz;
        }

        if (
            options.methodId === CheckoutButtonMethodType.GOOGLEPAY_BRAINTREE &&
            options.googlepaybraintree
        ) {
            return options.googlepaybraintree;
        }

        if (
            options.methodId === CheckoutButtonMethodType.GOOGLEPAY_CHECKOUTCOM &&
            options.googlepaycheckoutcom
        ) {
            return options.googlepaycheckoutcom;
        }

        if (
            options.methodId === CheckoutButtonMethodType.GOOGLEPAY_CYBERSOURCEV2 &&
            options.googlepaycybersourcev2
        ) {
            return options.googlepaycybersourcev2;
        }

        if (
            options.methodId === CheckoutButtonMethodType.GOOGLEPAY_ORBITAL &&
            options.googlepayorbital
        ) {
            return options.googlepayorbital;
        }

        if (
            options.methodId === CheckoutButtonMethodType.GOOGLEPAY_STRIPE &&
            options.googlepaystripe
        ) {
            return options.googlepaystripe;
        }

        if (
            options.methodId === CheckoutButtonMethodType.GOOGLEPAY_STRIPEUPE &&
            options.googlepaystripeupe
        ) {
            return options.googlepaystripeupe;
        }

        throw new InvalidArgumentError();
    }

    private async _createBuyNowCart({ buyNowInitializeOptions }: BuyNowInitializeOptions) {
        if (typeof buyNowInitializeOptions?.getBuyNowCartRequestBody === 'function' && this._cartRequestSender) {
            const cartRequestBody = buyNowInitializeOptions.getBuyNowCartRequestBody();

            if (!cartRequestBody) {
                throw new MissingDataError(MissingDataErrorType.MissingCart);
            }

            try {
                const { body: cart } = await this._cartRequestSender.createBuyNowCart(cartRequestBody);

                return cart;
            } catch (error) {
                throw new BuyNowCartCreationError();
            }
        }
    }

    @bind
    private async _handleWalletButtonClick(event: Event, { buyNowInitializeOptions }: BuyNowInitializeOptions, currencyCode?: string): Promise<void> {
        event.preventDefault();

<<<<<<< HEAD
        this._buyNowCart = await this._createBuyNowCart({ buyNowInitializeOptions });

        const cart = this._buyNowCart || this._store.getState().cart.getCartOrThrow();
=======
        const cart = this._store.getState().cart.getCartOrThrow();
>>>>>>> 5da1c877
        const hasPhysicalItems = getShippableItemsCount(cart) > 0;

        if (this._buyNowCart && currencyCode) {
            const payloadToUpdate: { currencyCode: string; totalPrice: string; } = {
                currencyCode,
                totalPrice: String(cart.cartAmount),
            }

            this._googlePayPaymentProcessor.updatePaymentDataRequest(payloadToUpdate);

            await this._store.dispatch(this._checkoutActionCreator.loadCheckout(this._buyNowCart.id));
        }

        try {
            const paymentData = await this._googlePayPaymentProcessor.displayWallet();

            await this._googlePayPaymentProcessor.handleSuccess(paymentData);

            if (hasPhysicalItems && paymentData.shippingAddress) {
                await this._googlePayPaymentProcessor.updateShippingAddress(
                    paymentData.shippingAddress,
                );
            }

            await this._onPaymentSelectComplete();
        } catch (error) {
            if (error && error.message !== 'CANCELED') {
                throw error;
            }
        }
    }

    private _onPaymentSelectComplete(): void {
        const buyNowCartId = this._buyNowCart?.id;

        this._formPoster.postForm('/checkout.php', {
            headers: {
                Accept: 'text/html',
                'Content-Type': 'application/x-www-form-urlencoded',
                ...SDK_VERSION_HEADERS,
            },
            ...buyNowCartId && {
                action: 'set_external_checkout',
                provider: this._methodId,
                cart_id: buyNowCartId
            }
        });
    }
}<|MERGE_RESOLUTION|>--- conflicted
+++ resolved
@@ -11,14 +11,6 @@
 import { Cart, CartRequestSender } from '../../../cart';
 import { BuyNowCartCreationError } from '../../../cart/errors';
 import { CheckoutActionCreator, CheckoutStore } from '../../../checkout';
-<<<<<<< HEAD
-=======
-import {
-    InvalidArgumentError,
-    NotInitializedError,
-    NotInitializedErrorType,
-} from '../../../common/error/errors';
->>>>>>> 5da1c877
 import { SDK_VERSION_HEADERS } from '../../../common/http-request';
 import { bindDecorator as bind } from '../../../common/utility';
 import { GooglePayPaymentProcessor } from '../../../payment/strategies/googlepay';
@@ -28,11 +20,8 @@
 
 import { GooglePayButtonInitializeOptions } from './googlepay-button-options';
 
-<<<<<<< HEAD
 type BuyNowInitializeOptions = Pick<GooglePayButtonInitializeOptions, 'buyNowInitializeOptions'>
 
-=======
->>>>>>> 5da1c877
 export default class GooglePayButtonStrategy implements CheckoutButtonStrategy {
     private _methodId?: string;
     private _walletButton?: HTMLElement;
@@ -43,10 +32,7 @@
         private _formPoster: FormPoster,
         private _checkoutActionCreator: CheckoutActionCreator,
         private _googlePayPaymentProcessor: GooglePayPaymentProcessor,
-<<<<<<< HEAD
         private _cartRequestSender: CartRequestSender,
-=======
->>>>>>> 5da1c877
     ) {}
 
     async initialize(options: CheckoutButtonInitializeOptions): Promise<void> {
@@ -86,14 +72,11 @@
         return this._googlePayPaymentProcessor.deinitialize();
     }
 
-<<<<<<< HEAD
-    private _createSignInButton(containerId: string, buttonOptions: GooglePayButtonInitializeOptions, currencyCode?: string): HTMLElement {
-=======
     private _createSignInButton(
         containerId: string,
         buttonOptions: GooglePayButtonInitializeOptions,
+        currencyCode?: string,
     ): HTMLElement {
->>>>>>> 5da1c877
         const container = document.getElementById(containerId);
         const { buttonType, buttonColor, buyNowInitializeOptions } = buttonOptions;
 
@@ -103,17 +86,9 @@
             );
         }
 
-<<<<<<< HEAD
         const googlePayButton = this._googlePayPaymentProcessor.createButton((event: Event) => (
             this._handleWalletButtonClick(event, { buyNowInitializeOptions }, currencyCode
         )), buttonType, buttonColor);
-=======
-        const googlePayButton = this._googlePayPaymentProcessor.createButton(
-            this._handleWalletButtonClick,
-            buttonType,
-            buttonColor,
-        );
->>>>>>> 5da1c877
 
         container.appendChild(googlePayButton);
 
@@ -223,13 +198,9 @@
     private async _handleWalletButtonClick(event: Event, { buyNowInitializeOptions }: BuyNowInitializeOptions, currencyCode?: string): Promise<void> {
         event.preventDefault();
 
-<<<<<<< HEAD
         this._buyNowCart = await this._createBuyNowCart({ buyNowInitializeOptions });
 
         const cart = this._buyNowCart || this._store.getState().cart.getCartOrThrow();
-=======
-        const cart = this._store.getState().cart.getCartOrThrow();
->>>>>>> 5da1c877
         const hasPhysicalItems = getShippableItemsCount(cart) > 0;
 
         if (this._buyNowCart && currencyCode) {
