--- conflicted
+++ resolved
@@ -32,7 +32,6 @@
     GooglePayBraintreeWithBuyNow,
 }
 
-<<<<<<< HEAD
 const buyNowCartRequestBody: BuyNowCartRequestBody = {
     source: 'BUY_NOW',
     lineItems: [{
@@ -52,13 +51,10 @@
 };
 
 
-export function getCheckoutButtonOptions(methodId: CheckoutButtonMethodType, mode: Mode = Mode.Full): CheckoutButtonInitializeOptions {
-=======
 export function getCheckoutButtonOptions(
     methodId: CheckoutButtonMethodType,
     mode: Mode = Mode.Full,
 ): CheckoutButtonInitializeOptions {
->>>>>>> 5da1c877
     const containerId = 'googlePayCheckoutButton';
     const undefinedContainerId = { containerId: '' };
     const invalidContainerId = { containerId: 'invalid_container' };
@@ -102,13 +98,11 @@
         case Mode.GooglePayBraintree: {
             return { methodId, containerId, ...googlepaybraintree };
         }
-<<<<<<< HEAD
+
         case Mode.GooglePayBraintreeWithBuyNow: {
             return { methodId, containerId, ...googlepaybraintreeWithBuyNow };
         }
-=======
 
->>>>>>> 5da1c877
         case Mode.GooglePayCheckoutcom: {
             return { methodId, containerId, ...googlepaycheckoutcom };
         }
