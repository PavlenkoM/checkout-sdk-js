--- conflicted
+++ resolved
@@ -74,36 +74,35 @@
             formPoster,
             checkoutActionCreator,
             paymentProcessor,
-<<<<<<< HEAD
-            cartRequestSender
-=======
->>>>>>> 5da1c877
+            cartRequestSender,
         );
 
-        jest.spyOn(store, 'dispatch').mockReturnValue(Promise.resolve(store.getState()));
-
-        jest.spyOn(paymentProcessor, 'initialize').mockReturnValue(Promise.resolve());
-
-        jest.spyOn(store.getState().paymentMethods, 'getPaymentMethod').mockReturnValue(
-            paymentMethod,
-        );
-
-        jest.spyOn(store.getState().cart, 'getCartOrThrow').mockReturnValue(cart);
-
-        jest.spyOn(formPoster, 'postForm').mockReturnValue(Promise.resolve());
+        jest.spyOn(store, 'dispatch')
+            .mockReturnValue(Promise.resolve(store.getState()));
+
+        jest.spyOn(paymentProcessor, 'initialize')
+            .mockReturnValue(Promise.resolve());
+
+        jest.spyOn(store.getState().paymentMethods, 'getPaymentMethod')
+            .mockReturnValue(paymentMethod);
+
+        jest.spyOn(store.getState().cart, 'getCartOrThrow')
+            .mockReturnValue(cart);
+
+        jest.spyOn(formPoster, 'postForm')
+            .mockReturnValue(Promise.resolve());
 
         container = document.createElement('div');
         container.setAttribute('id', 'googlePayCheckoutButton');
         walletButton = document.createElement('a');
         walletButton.setAttribute('id', 'mockButton');
 
-        jest.spyOn(paymentProcessor, 'createButton').mockImplementation(
-            (onClick: (event: Event) => Promise<void>) => {
+        jest.spyOn(paymentProcessor, 'createButton')
+            .mockImplementation((onClick: (event: Event) => Promise<void>) => {
                 walletButton.onclick = onClick;
 
                 return walletButton;
-            },
-        );
+            });
 
         jest.spyOn(paymentProcessor, 'deinitialize');
 
@@ -116,10 +115,7 @@
 
     describe('#initialize()', () => {
         it('Creates the button', async () => {
-            checkoutButtonOptions = getCheckoutButtonOptions(
-                CheckoutButtonMethodType.GOOGLEPAY_BNZ,
-                Mode.GooglePayBNZ,
-            );
+            checkoutButtonOptions = getCheckoutButtonOptions(CheckoutButtonMethodType.GOOGLEPAY_BNZ, Mode.GooglePayBNZ);
 
             await strategy.initialize(checkoutButtonOptions);
 
@@ -127,10 +123,7 @@
         });
 
         it('initializes paymentProcessor only once', async () => {
-            checkoutButtonOptions = getCheckoutButtonOptions(
-                CheckoutButtonMethodType.GOOGLEPAY_BNZ,
-                Mode.GooglePayBNZ,
-            );
+            checkoutButtonOptions = getCheckoutButtonOptions(CheckoutButtonMethodType.GOOGLEPAY_BNZ, Mode.GooglePayBNZ);
 
             await strategy.initialize(checkoutButtonOptions);
 
@@ -140,34 +133,21 @@
         });
 
         it('fails to initialize the strategy if no container id is supplied', async () => {
-            checkoutButtonOptions = getCheckoutButtonOptions(
-                CheckoutButtonMethodType.GOOGLEPAY_BNZ,
-                Mode.UndefinedContainer,
-            );
-
-            await expect(strategy.initialize(checkoutButtonOptions)).rejects.toThrow(
-                InvalidArgumentError,
-            );
+            checkoutButtonOptions = getCheckoutButtonOptions(CheckoutButtonMethodType.GOOGLEPAY_BNZ, Mode.UndefinedContainer);
+
+            await expect(strategy.initialize(checkoutButtonOptions)).rejects.toThrow(InvalidArgumentError);
         });
 
         it('fails to initialize the strategy if no valid container id is supplied', async () => {
-            checkoutButtonOptions = getCheckoutButtonOptions(
-                CheckoutButtonMethodType.GOOGLEPAY_BNZ,
-                Mode.InvalidContainer,
-            );
-
-            await expect(strategy.initialize(checkoutButtonOptions)).rejects.toThrow(
-                InvalidArgumentError,
-            );
+            checkoutButtonOptions = getCheckoutButtonOptions(CheckoutButtonMethodType.GOOGLEPAY_BNZ, Mode.InvalidContainer);
+
+            await expect(strategy.initialize(checkoutButtonOptions)).rejects.toThrow(InvalidArgumentError);
         });
     });
 
     describe('#deinitialize()', () => {
         beforeAll(() => {
-            checkoutButtonOptions = getCheckoutButtonOptions(
-                CheckoutButtonMethodType.GOOGLEPAY_BNZ,
-                Mode.GooglePayBNZ,
-            );
+            checkoutButtonOptions = getCheckoutButtonOptions(CheckoutButtonMethodType.GOOGLEPAY_BNZ, Mode.GooglePayBNZ);
         });
 
         it('check if googlepay payment processor deinitialize is called', async () => {
@@ -175,7 +155,7 @@
 
             strategy.deinitialize();
 
-            expect(paymentProcessor.deinitialize).toHaveBeenCalled();
+            expect(paymentProcessor.deinitialize).toBeCalled();
         });
 
         it('succesfully deinitializes the strategy', async () => {
@@ -184,7 +164,7 @@
             strategy.deinitialize();
 
             // tslint:disable-next-line:no-non-null-assertion
-            const button = document.getElementById(checkoutButtonOptions.containerId);
+            const button = document.getElementById(checkoutButtonOptions.containerId!);
 
             expect(button).toHaveProperty('firstChild', null);
         });
@@ -193,7 +173,7 @@
             await strategy.deinitialize();
 
             // tslint:disable-next-line:no-non-null-assertion
-            const button = document.getElementById(checkoutButtonOptions.containerId);
+            const button = document.getElementById(checkoutButtonOptions.containerId!);
 
             expect(button).toHaveProperty('firstChild', null);
         });
@@ -203,34 +183,24 @@
         const googlePaymentDataMock = getGooglePaymentDataMock();
 
         beforeEach(() => {
-            checkoutButtonOptions = getCheckoutButtonOptions(
-                CheckoutButtonMethodType.GOOGLEPAY_BNZ,
-                Mode.GooglePayBNZ,
-            );
+            checkoutButtonOptions = getCheckoutButtonOptions(CheckoutButtonMethodType.GOOGLEPAY_BNZ, Mode.GooglePayBNZ);
 
             jest.spyOn(paymentProcessor, 'displayWallet').mockResolvedValue(googlePaymentDataMock);
             jest.spyOn(paymentProcessor, 'handleSuccess').mockReturnValue(Promise.resolve());
-            jest.spyOn(paymentProcessor, 'updateShippingAddress').mockReturnValue(
-                Promise.resolve(),
-            );
+            jest.spyOn(paymentProcessor, 'updateShippingAddress').mockReturnValue(Promise.resolve());
         });
 
         it('handles wallet button event and updates shipping address', async () => {
             await strategy.initialize(checkoutButtonOptions);
 
-            expect(paymentProcessor.initialize).toHaveBeenCalledWith(
-                CheckoutButtonMethodType.GOOGLEPAY_BNZ,
-            );
-
+            expect(paymentProcessor.initialize).toHaveBeenCalledWith(CheckoutButtonMethodType.GOOGLEPAY_BNZ);
             walletButton.click();
 
-            await new Promise((resolve) => process.nextTick(resolve));
+            await new Promise(resolve => process.nextTick(resolve));
 
             expect(paymentProcessor.displayWallet).toHaveBeenCalled();
             expect(paymentProcessor.handleSuccess).toHaveBeenCalledWith(googlePaymentDataMock);
-            expect(paymentProcessor.updateShippingAddress).toHaveBeenCalledWith(
-                googlePaymentDataMock.shippingAddress,
-            );
+            expect(paymentProcessor.updateShippingAddress).toHaveBeenCalledWith(googlePaymentDataMock.shippingAddress);
         });
 
         it('handles wallet button event and does not update shipping address if cart has digital products only', async () => {
@@ -238,13 +208,10 @@
 
             await strategy.initialize(checkoutButtonOptions);
 
-            expect(paymentProcessor.initialize).toHaveBeenCalledWith(
-                CheckoutButtonMethodType.GOOGLEPAY_BNZ,
-            );
-
+            expect(paymentProcessor.initialize).toHaveBeenCalledWith(CheckoutButtonMethodType.GOOGLEPAY_BNZ);
             walletButton.click();
 
-            await new Promise((resolve) => process.nextTick(resolve));
+            await new Promise(resolve => process.nextTick(resolve));
 
             expect(paymentProcessor.displayWallet).toHaveBeenCalled();
             expect(paymentProcessor.handleSuccess).toHaveBeenCalledWith(googlePaymentDataMock);
