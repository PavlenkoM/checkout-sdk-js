--- conflicted
+++ resolved
@@ -11,16 +11,12 @@
 export type TokenizeType = 'AndroidPayCard' | 'CreditCard' | 'CARD';
 
 export interface GooglePayInitializer {
-<<<<<<< HEAD
-    initialize(checkout: Checkout | undefined, paymentMethod: PaymentMethod, hasShippingAddress: boolean): Promise<GooglePayPaymentDataRequestV2>;
-=======
     initialize(
-        checkout: Checkout,
+        checkout: Checkout | undefined,
         paymentMethod: PaymentMethod,
         hasShippingAddress: boolean,
         publishableKey?: string,
     ): Promise<GooglePayPaymentDataRequestV2>;
->>>>>>> 5da1c877
     teardown(): Promise<void>;
     parseResponse(paymentData: GooglePaymentData): Promise<TokenizePayload>;
 }
