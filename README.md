--- conflicted
+++ resolved
@@ -94,11 +94,6 @@
 import { createCheckoutService } from '@bigcommerce/checkout-sdk';
 
 const service = createCheckoutService();
-<<<<<<< HEAD
-=======
-
-await service.loadConfig();
->>>>>>> 3d5a2cea
 ```
 
 #### Load configuration
@@ -106,25 +101,18 @@
 Once you have the instance, you need to load the store's checkout configuration. The configuration object contains information about various settings related to checkout, such as the default currency of the store etc...
 
 ```js
-<<<<<<< HEAD
 const state = await service.loadConfig();
 
 console.log(state.checkout.getConfig());
-=======
+```
+
+#### Load checkout
+
+Afterwards, you should load the current checkout and present the information to the customer.
+
+```js
 const checkoutId = '0cfd6c06-57c3-4e29-8d7a-de55cc8a9052';
-const orderId = 123;
-
-await service.loadCheckout(checkoutId);
-await service.loadOrder(orderId);
->>>>>>> 3d5a2cea
-```
-
-#### Load checkout
-
-Afterwards, you should load the current checkout and present the information to the customer.
-
-```js
-const state = await service.loadCheckout();
+const state = await service.loadCheckout(checkoutId);
 
 console.log(state.checkout.getCheckout());
 ```
@@ -319,7 +307,8 @@
 Once the order is created, you can make a call to retrieve it. This should be done on the order confirmation page so that you can present the final order to the customer.
 
 ```js
-const state = await service.loadOrder(123);
+const orderId = 123;
+const state = await service.loadOrder(orderId);
 
 console.log(state.checkout.getOrder());
 ```
